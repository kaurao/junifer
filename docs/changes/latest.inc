.. NOTE: we are now using links to highlight new functions and classes.
   Please follow the examples below like 
   :func:`julearn.api.run_cross_validation`, so the
   whats_new page will have a link to the function/class documentation.

.. NOTE: there are 3 separate sections for changes, based on type:
   - "Enhancements" for new features
   - "Bugs" for bug fixes
   - "API changes" for backward-incompatible changes

.. NOTE: add the contributors and reference to the github issue/PR at the end
   Example:
      - Implemented feature X (:gh:`151` by `Sami Hamdan`_).

.. _current:

Current (0.0.0.dev)
-------------------

Enhancements
~~~~~~~~~~~~
- Implemented SPM Auditory testing datagrabber X (:gh:`52` by `Fede Raimondo`_).

- Created a the repository based on the mockup by by `Fede Raimondo`_.

- Added comments to datalad grabber and changed to use datalad-clone instead of
  datalad-install (:gh: `55` by `Benjamin Poldrack`_).
- Added an example how to use junifer and julearn (:gh: `40` by `Leonard Sasse_`, 
  `Nicolas Nieto_`, and `Sami Hamdan_`) in one pipeline to extract features 
  and do machine learning

- Implement matrix storage in SQliteFeatureStorage (:gh:`42` by `Fede Raimondo`_).

<<<<<<< HEAD
- Added documentation for the datagrabbers (by `Leonard Sasse_`, 
    `Nicolas Nieto_`, and `Sami Hamdan_`)
=======
- Implement coordinate register, list and load (:gh:`11` by `Fede Raimondo`_).
>>>>>>> 285aaab9

Bugs
~~~~

API changes
~~~~~~~~~~~<|MERGE_RESOLUTION|>--- conflicted
+++ resolved
@@ -31,12 +31,10 @@
 
 - Implement matrix storage in SQliteFeatureStorage (:gh:`42` by `Fede Raimondo`_).
 
-<<<<<<< HEAD
 - Added documentation for the datagrabbers (by `Leonard Sasse_`, 
     `Nicolas Nieto_`, and `Sami Hamdan_`)
-=======
+
 - Implement coordinate register, list and load (:gh:`11` by `Fede Raimondo`_).
->>>>>>> 285aaab9
 
 Bugs
 ~~~~
